// written by Danny Bickson, Aapo Kyrola CMU 
#include <cstdio>
#include <itpp/itbase.h>
#include <itpp/stat/misc_stat.h>

#include <fstream>
#include <cmath>
#include <cstdio>
#include <cfloat>
#include <graphlab/serialization/iarchive.hpp>
#include <graphlab/serialization/oarchive.hpp>

#include <graphlab.hpp>
#include <graphlab/distributed/graph/distributed_graph.hpp>
#include <graphlab/distributed/distributed_control.hpp>
#include <graphlab/distributed/distributed_fullsweep_sdm.hpp>
#include <graphlab/distributed/pushy_distributed_engine.hpp>
#include <graphlab/distributed/distributed_round_robin_scheduler.hpp>


extern "C" {
#include "../../apps/linear_algebra/random.hpp"
};

typedef double  sdouble; 

#include "../../apps/linear_algebra/vecops.hpp"
#include "../../apps/linear_algebra/vecutils.hpp"
#include "../../apps/linear_algebra/itppvecutils.hpp"
#include "../../apps/linear_algebra/prob.hpp"

//#include <itpp/stat/misc_stat.h>
#include <graphlab/schedulers/round_robin_scheduler.hpp>
#include <graphlab/macros_def.hpp>

//run modes
#define ALS_MATRIX 0  //alternating least squares for matrix factorization
#define BPTF_MATRIX 1 //baysian matrix factorization
#define BPTF_TENSOR 2 //bayesian tensor factorization
#define BPTF_TENSOR_MULT 3 //bayesian tensor factorization, with support for multiple edges between pair of ndoes
#define ALS_TENSOR_MULT 4

#define SAMPLE_U_NODE_OFFSET M+N+K
#define SAMPLE_V_NODE_OFFSET M+N+K+1
#define SAMPLE_T_NODE_OFFSET M+N+K+2
#define T_NODE_OFFSET M+N
#define U_NODE_OFFSET 0
#define V_NODE_OFFSET M

#define TIME_OFFSET 1
#define A_U_OFFSET 2
#define A_V_OFFSET 3
#define A_T_OFFSET 4
#define ALPHA_OFFSET 5

#define IS_ROUND_ROBIN_CONSTANT 6
#define MAX_ITERATIONS_CONSTANT 7

const int NUM_ITERATIONS_TO_RUN = 20;

bool BPTF = true;
#define D 30 //diemnsion for U,V
int options;
timer gt;
using namespace itpp;
using namespace std;
bool debug = false;

distributed_control * __dc;

std::vector<edge_id_t> * edges;
std::string infile;

extern bool finish; //defined in convergence.hpp
int iiter = 1;//count number of time zero node run

/* Variables for PMF */
int M,N,K,L;//training size
int Le = 0; //test size
double pU = 10; //regularization for matrix
double pT = 10;
double pV = 10;
double muT = 1;
double * _ones;
vec vones; 
mat eDT; 
mat dp;


/* variables for BPTF */
double nuAlpha = 1;
double Walpha = 1;
double mu0 = 0;
double mu0T = 1;
double nu0 = D;
//double alpha = 0;
double beta = 1;
double beta0 = 1; //TODO
mat W0;
mat W0T;
double iWalpha;
mat iW0;
mat iW0T;
//mat A_U, A_V, A_T;
//vec mu_U, mu_V, mu_T;

bool record_history = false;
int BURN_IN =10;
bool tensor = true;
double counter[20];

int myprocid;





struct command_line_options {
  size_t ncpus;
  bool prepart;
  std::string scope;
  std::string scheduler;
  std::string basefile;
};

bool parse_command_line(int argc, char** argv, ::command_line_options& opts) {
  // Because typing is painful
  namespace boost_po = boost::program_options;
  // Create a description for this program
  boost_po::options_description
    desc("Denoise a randomly generated image using Gibbs Sampling.");
  // Set the program options
  desc.add_options()
    ("ncpus",  boost_po::value<size_t>(&(opts.ncpus))->default_value(2),
     "Number of cpus to use.")
    ("prepartition",  boost_po::value<bool>(&(opts.prepart))->default_value(false),
     "prepartiton")
    ("scope",
     boost_po::value<std::string>(&(opts.scope))->default_value("edge"),
     "Options are {vertex, edge, full}")
    ("scheduler",
     boost_po::value<std::string>(&(opts.scheduler))->default_value("round_robin"),
     "Options are multiqueue_fifo/round_robin")
    ("basefile",
     boost_po::value<std::string>(&(opts.basefile))->default_value(""),
     "Base input/output graphname");
  // Parse the arguments
  boost_po::variables_map vm;
  boost_po::store(boost_po::parse_command_line(argc, argv, desc), vm);
  boost_po::notify(vm);
  if(vm.count("help")) {
    std::cout << desc << std::endl;
    return false;
  }
  return true;
} // end of parse command line arguments





/** Vertex and edge data types **/
struct vertex_data {
  double pvec[D];
  double rmse;
  int num_edges;
  int rounds;
  vertex_data(){
    memset(pvec, 0, sizeof(double)*D);
    rmse = 0;
    num_edges = 0;
    rounds = 0;
  }
  void save(graphlab::oarchive &oarc) const{
    serialize(oarc, this, sizeof(vertex_data));  
  }
  void load(graphlab::iarchive &iarc) {
    deserialize(iarc, this, sizeof(vertex_data));
  }
}; 

struct edge_data {
  double weight; 
  double time;
  double avgprd;
  edge_data(){ weight = 0; time = 0; avgprd = 0;}
  void save(graphlab::oarchive &oarc) const{
    serialize(oarc, this, sizeof(edge_data));  
  }
  void load(graphlab::iarchive &iarc) {
    deserialize(iarc, this, sizeof(edge_data));  
  }
};

struct multiple_edges{
  std::vector<edge_data> medges;
  void save(graphlab::oarchive &oarc) const{
    oarc << medges;
  }
  void load(graphlab::iarchive &iarc) {
    iarc >> medges;
  }
};

struct QQR{
  mat QQ;
  vec QR;
  QQR(){ QQ = zeros(D,D); QR = zeros(D); };
  void save(graphlab::oarchive &oarc) const{
    oarc << QQ;
    oarc << QR;
  }
  void load(graphlab::iarchive &iarc) {
    iarc >> QQ;
    iarc >> QR;
  }
};

struct mult_QQR{
  std::vector<QQR> vals;
  double rmse;
  mult_QQR(){ rmse = 0;  }
  void save(graphlab::oarchive &oarc) const{
    oarc << vals;
    oarc << rmse;
  }
  void load(graphlab::iarchive &iarc) {
    iarc >> vals;
    iarc >> rmse;
  }
  
};

struct mult_vec{
  std::vector<vec> vals;
  double rmse;
 
  mult_vec(){ rmse = 0; }
  void save(graphlab::oarchive &oarc) const{
    oarc << vals;
    oarc << rmse;
  }
  void load(graphlab::iarchive &iarc) {
    iarc >> vals;
    iarc >> rmse;
  }
};



void agg_MM(const vertex_data & pdata, mat & QQ, vec & QR);
void agg_QQ(const edge_data& edge, const vertex_data & pdata, const vertex_data & other, mat & QQ, vec & QR, int i);
typedef graphlab::graph<vertex_data, multiple_edges> graph_type;
typedef graphlab::distributed_graph<vertex_data, multiple_edges> graph_dtype;
typedef graphlab::types<graph_type> gl_types;
typedef graphlab::types<graph_dtype> gl_dtypes;
graph_type g;
graph_dtype * dg = NULL;
graph_type g1;
//gl_types::thread_shared_data sdm;


double get_rmse(const vertex_data & v){
  return v.rmse;
}


void sync_MMT(size_t index, const gl_dtypes::ishared_data& shared_data,
              gl_dtypes::iscope& scope, graphlab::any& new_data) {


  timer t;
  t.start();
  bool debug = false;
  /* GET current vertex data */

  
  const vertex_data& vdata = scope.const_vertex_data();
 
  QQR& newdata = new_data.as<QQR>();

  
  /* CALCULATE new value */
  if (debug&& ((int)scope.vertex() == 0 || (int)scope.vertex() == M-1 || (int)scope.vertex() == M || (int)scope.vertex() == M+N-1)){
    printf("MMT entering %s node  %d for time: %d\n", (((int)scope.vertex() < M) ? "movie":"user"), (int)scope.vertex(), (int)index);   
    debug_print_vec((((int)scope.vertex() < M) ? "V " : "U") , vdata.pvec, D);
  }

  assert((int)scope.vertex() < M+N);


  agg_MM(vdata, newdata.QQ, newdata.QR);
            
  if (debug && ((int)scope.vertex() == 0 || (int)scope.vertex() == M-1 || (int)scope.vertex() == M || (int)scope.vertex() == M+N-1))
    std::cout<<"AG MM set col: "<<scope.vertex() <<" " <<newdata.QQ<<" " <<newdata.QR<<" " <<std::endl;

  new_data = newdata;
  ASSERT_GT(sumsum(newdata.QQ), 0);
  counter[3] += t.current_time();
}


void sync_QQR(size_t index, const gl_dtypes::ishared_data& shared_data,
              gl_dtypes::iscope& scope, graphlab::any& new_data) {


  timer t2;
  t2.start();
  bool debug = false;
  /* GET current vertex data */

  assert((int)index>=0 && (int)index<K);

  const vertex_data& vdata = scope.const_vertex_data();
 
  mult_QQR & newdata = new_data.as<mult_QQR>();
  
  //printf("Vertex id %d rmse = %lf / %lf\n", scope.vertex(), vdata.rmse, newdata.rmse);
  
  newdata.rmse += vdata.rmse;
  
  /* CALCULATE new value */
  if (debug&& ((int)scope.vertex() == 0 || (int)scope.vertex() == M-1 || (int)scope.vertex() == M || (int)scope.vertex() == M+N-1) && ((int)index ==0 || (int)index == K-1)){
    printf("QQR entering %s node  %u for time: %d\n", (((int)scope.vertex() < M) ? "movie":"user"), (int)scope.vertex(), (int)index);   
    debug_print_vec((((int)scope.vertex() < M) ? "V " : "U") , vdata.pvec, D);
  }

  assert((int)scope.vertex() < M+N);

  //int i=0; 
  // update neighbors 
  edge_list outs = scope.out_edge_ids();
  edge_list ins = scope.in_edge_ids();
  int numedges = vdata.num_edges;

  if (numedges == 0){
    return;
  }

  assert(numedges > 0);

  timer t;
  t.start(); 
  counter[0] += t.current_time();

  int i=0;

  if ((int)scope.vertex() < M){
    
    //MOVIE NODES
    foreach(graphlab::edge_id_t oedgeid, outs) {

      const multiple_edges &medges =scope.const_edge_data(oedgeid);
      const vertex_data & pdata = scope.const_neighbor_vertex_data(scope.target(oedgeid)); 
     
      for (int j=0; j< (int)medges.medges.size(); j++){
        const edge_data& edge = medges.medges[j];
        //parse_edge(edge, pdata, Q, vals, i); 
        // if (edge.time != index)
        //      continue;     
        assert(edge.time >= 0 && edge.time < K);
        agg_QQ(edge, vdata, pdata, newdata.vals[(int)edge.time].QQ, newdata.vals[(int)edge.time].QR, i);
            
        if (debug && ((int)scope.vertex() == 0 || (int)scope.vertex() == M-1) && (i==0 || i == numedges-1) && ((int)index ==0 || (int)index == K-1))
          std::cout<<"set col: "<<i<<" " <<newdata.vals[(int)edge.time].QQ<<" " <<newdata.vals[(int)edge.time].QR<<" " <<std::endl;
        i++;
      }   
    }
  }

  else {

    //USER NODES
    foreach(edge_id_t iedgeid, ins) {

      const multiple_edges & medges =scope.const_edge_data(iedgeid);
      const vertex_data  &pdata = scope.const_neighbor_vertex_data(scope.source(iedgeid)); 
   
      for (int j=0; j< (int)medges.medges.size(); j++){
        const edge_data& edge = medges.medges[j];
        //if (edge.time != index)
        //    continue;    

        assert(edge.time >= 0 && edge.time < K);
        agg_QQ(edge, vdata, pdata, newdata.vals[(int)edge.time].QQ, newdata.vals[(int)edge.time].QR, i);
 
        if (debug && ((int)scope.vertex() == M || (int)scope.vertex() == M+N-1) && (i==0 || i == numedges-1) && ((int)index ==0 || (int)index == K-1))
          std::cout<<"set col: "<<i<<" " <<newdata.vals[(int)edge.time].QQ<<" " <<newdata.vals[(int)edge.time].QR<<" " <<std::endl;

        i++;
      }
    }

  }
     
  new_data = newdata;
  //for (int i=0; i<K; i++){ 
  //    assert(sumsum(newdata.vals[i].QQ)>0);
  //}
  counter[4] += t2.current_time();
}



size_t RMSE = 0;
static void merge_QQR(size_t index, const gl_dtypes::ishared_data& shared_data,
                      graphlab::any& current_data, const graphlab::any& new_data) {
  const QQR &newd = new_data.as<QQR>();
  QQR &curd = current_data.as<QQR>();
    
  curd.QQ += newd.QQ;
  curd.QR += newd.QR;
  //  std::cout << "*** Merge QQR index:" << index << " curd = " << curd.QR << std::endl;
}
static void merge_mult(size_t index, const gl_dtypes::ishared_data& shared_data,
                       graphlab::any& current_data, const graphlab::any& new_data) {
  const mult_QQR &newd = new_data.as<mult_QQR>();
  mult_QQR &curd = current_data.as<mult_QQR>();
  assert(newd.vals.size() == curd.vals.size() && newd.vals.size() == (unsigned int) K);  
 
  for (unsigned int i=0; i< newd.vals.size(); i++){ 
    curd.vals[i].QQ += newd.vals[i].QQ;
    curd.vals[i].QR += newd.vals[i].QR;
  }
     
  curd.rmse += newd.rmse;
     
  // HACK
  for (int i=0; i<20; i++){
    char  ss_[255];
    sprintf(ss_, "counter_%d", i);
    std::string ss(ss_);
    distributed_metrics::instance(__dc)->set_value(ss, counter[i]);
  }
}


void reduce_RMSE(size_t index, const gl_dtypes::ishared_data& shared_data,
                 gl_dtypes::iscope& scope, graphlab::any& new_data) {

  double curval = new_data.as<double>();
  //  double x =  double(curval + scope.const_vertex_data().rmse);
  new_data = double(curval + scope.const_vertex_data().rmse);
     
  //  std::cout << "*** Reduce RMSE index:" << index << " new = " << x << std::endl;
}

static void merge_RMSE(size_t index, const gl_dtypes::ishared_data& shared_data,
                       graphlab::any& current_data, const graphlab::any& new_data) {
  const double & newval = new_data.as<double>();
  double x =  double(newval + current_data.as<double>());
  current_data = double(newval + current_data.as<double>());
  std::cout << "*** merge RMSE index:" << index << " current = " << x<< std::endl;

} 

static void apply_MMT_U(size_t index, const gl_dtypes::ishared_data& shared_data,
                        graphlab::any& current_data, const graphlab::any& new_data) {
  printf("Apply %d: Apply MMT_U\n", (int) index);   
  assert(BPTF);
  timer t;
  t.start();
  const vec &Umean = new_data.as<QQR>().QR / M;
   
  const mat &UUT = new_data.as<QQR>().QQ;
  
  double beta0_ = beta0 + M;
  vec mu0_ = zeros(D);
  mu0_ = (beta0*mu0 + M*Umean)/beta0_;
  double nu0_ = nu0 +M;
  vec dMu = mu0 - Umean;
  if (debug)
    cout<<"dMu:"<<dMu<<"beta0: "<<beta0<<" beta0_ "<<beta0_<<" nu0_ " <<nu0_<<" mu0_ " << mu0_<<endl;
  mat UmeanT = zeros(D,D);
  UmeanT = M*(itpp::outer_product(Umean, Umean));
  assert(UmeanT.rows() == D && UmeanT.cols() == D);
  mat dMuT =  zeros(D,D);
  dMuT = (beta0*M/beta0_)*(itpp::outer_product(dMu, dMu));
  mat iW0_ = iW0 + UUT - UmeanT + dMuT;
  mat W0_; 
  bool ret =inv(iW0_, W0_);
  assert(ret);
  mat tmp = (W0_+transpose(W0_))*0.5;
  if (debug)
    cout<<iW0<<UUT<<UmeanT<<dMuT<<W0_<<tmp<<nu0_<<endl;
  mat A_U = wishrnd(tmp, nu0_);
  mat tmp2;  
  ret =  inv(beta0_ * A_U, tmp2);
  assert(ret);
  vec mu_U = mvnrndex(mu0_, tmp2, D);
  if (debug)
    cout<<"Sampling from U" <<A_U<<" "<<mu_U<<" "<<Umean<<" "<<W0_<<tmp<<endl;

  QQR retm;
  retm.QQ = A_U;
  retm.QR = mu_U;
  current_data = retm;
  counter[5] += t.current_time();
}

static void apply_MMT_V(size_t index, const gl_dtypes::ishared_data& shared_data,
                        graphlab::any& current_data, const graphlab::any& new_data) {

  printf("Apply %d: Apply MMT_V\n", (int) index);     
  assert(BPTF);
  const vec &Vmean = new_data.as<QQR>().QR/N;
  const mat &VVT = new_data.as<QQR>().QQ;
 
  double beta0_ = beta0 + N;
  vec mu0_ = (beta0*mu0 + N*Vmean)/beta0_;
  double nu0_ = nu0 +N;
  vec dMu = mu0 - Vmean;
  if (debug)
    cout<<"dMu:"<<dMu<<"beta0: "<<beta0<<" beta0_ "<<beta0_<<" nu0_ " <<nu0_<<endl;
  mat VmeanT = zeros(D,D);
  VmeanT = N*(itpp::outer_product(Vmean, Vmean));
  assert(VmeanT.rows() == D && VmeanT.cols() == D);
  mat dMuT = zeros(D,D);
  dMuT =  (beta0*N/beta0_)*itpp::outer_product(dMu, dMu);
  mat iW0_ = iW0 + VVT - VmeanT + dMuT;
  mat W0_=zeros(D,D); 
  bool ret = inv(iW0_, W0_);
  assert(ret);
  mat tmp = (W0_+transpose(W0_))*0.5;
  if (debug)
    cout<<"iW0: "<<iW0<<" VVT: "<<VVT<<" VmeanT: "<<VmeanT<<" dMuT: " <<dMuT<<"W0_"<< W0_<<" tmp: " << tmp<<" nu0_: "<<nu0_<<endl;
  mat A_V = wishrnd(tmp, nu0_);
  mat tmp2; 
  ret = inv(beta0_*A_V, tmp2);
  assert(ret);
  vec mu_V = mvnrndex(mu0_, tmp2, D);
  if (debug)
    cout<<"Sampling from V: A_V" <<A_V<<" mu_V: "<<mu_V<<" Vmean: "<<Vmean<<" W0_: "<<W0_<<" tmp: "<<tmp<<endl;


  QQR retm;
  retm.QQ = A_V;
  retm.QR = mu_V;
  current_data = retm;



}


 

static void apply_func(size_t index,
                       const gl_dtypes::ishared_data& shared_data,
                       graphlab::any& current_data,
                       const graphlab::any& new_data) {

  double rmse = new_data.as<double>();
  rmse = sqrt(rmse/L);
  std::cout << myprocid << ":  Training RMSE is : " << rmse << std::endl;
  
  ASSERT_GT(rmse,0);
  
  // write the final result into the shared data table
  current_data = (double)rmse;
}


static void apply_QQR(size_t index,  const gl_dtypes::ishared_data& sdm,
                      graphlab::any& current_data, const graphlab::any& new_data) {

  printf("Apply %d: Apply QQR at proc %d\n", (int) index, myprocid);   
  if (debug && ((int)index == 0 || (int)index == K-1)){
    printf("entering time node  %d \n", (int)index);   
  } 

  mult_QQR data = new_data.as<mult_QQR>();
  mult_vec &ret = current_data.as<mult_vec>();
  //mult_vec othert = ret; 

  for (int i=0; i<K; i++){
    mat  QQ = data.vals[i].QQ;
    vec  QR = data.vals[i].QR;
 
    assert(i>=0 && i<K);
    if (debug && (i==0 || i == K-1))
      printf("node %d with Q size: %d\n", i, (int)D);



    if (debug && (i == 0 ||i== K-1 )){
      std::cout<<"QQ:"<<data.vals[i].QQ<<std::endl;
      std::cout<<"QR:"<<data.vals[i].QR<<std::endl;
    }

    assert(data.vals[i].QR.size() == D && data.vals[i].QQ.rows() == D && data.vals[i].QQ.cols() == D);
    vec sol;    
    vec out;

    QQR A_T = sdm.get(A_T_OFFSET).as<QQR>();
    assert(A_T.QQ.rows() == D && A_T.QR.size() == D);
    double alpha = sdm.get(ALPHA_OFFSET).as<double>();
    assert(alpha > 0.0001 && alpha < 1000);

    timer t;
    t.start();
    if (i == 0){
      vec t1 = ret.vals[1];
      if (!BPTF){
        QQ = QQ+ 2*eDT;
        bool ret = itpp::ls_solve(QQ, pT*(t1 + vones*muT)+ QR, out);
        assert(ret);
      }
      else {
        mat A_k = 2*A_T.QQ+alpha*QQ;
        mat iAk_;
        bool ret = inv(A_k, iAk_);
        assert(ret);
        vec muk_ = iAk_*(A_T.QQ*(t1 + A_T.QR)+alpha*QR); //TODO
        out = mvnrndex(muk_, iAk_, D);
      }
    }
    else if (i == K-1){
      vec tk_2 = ret.vals[K-2];
      if (!BPTF){
        QQ = QQ + eDT;
        bool ret = itpp::ls_solve(QQ, pT*tk_2 + QR, out);
        assert(ret); 
      }
      else {
        mat A_k = A_T.QQ+alpha*QQ;
        mat iAk_; 
        bool ret = inv(A_k, iAk_);
        assert(ret);
        vec muk_ = iAk_*(A_T.QQ*tk_2+alpha*QR); //TODO
        out = mvnrndex(muk_, iAk_, D);
      }
    }
    else {
      vec tsum = ret.vals[i-1] + ret.vals[i+1];
      if (!BPTF){
        QQ = QQ + 2*eDT;
        bool ret = itpp::ls_solve(QQ, pT*tsum + QR, out);
        assert(ret);
      }
      else {
        mat A_k = 2*A_T.QQ+alpha*QQ;
        mat iAk_;
        bool ret = inv(A_k, iAk_);
        assert(ret);
        vec muk_ = iAk_*(A_T.QQ* tsum +alpha*QR); //TODO
        out = mvnrndex(muk_, iAk_, D);
      }
    }

    //vec2vec(times[i].pvec, out, D);
    //sdm.atomic_set(i, out);

    if (debug && (i == 0|| i == K-1)) 
      std::cout<<out<<std::endl;
    
    assert(QQ.rows() == D && QQ.cols() == D);
    counter[6] += t.current_time();
    //}
    ret.vals[i] = out;

  }

  double rmse = data.rmse;
  rmse = sqrt(rmse/L);
  std::cout << "Training RMSE is : " << rmse << std::endl;
  // write the final result into the shared data table
  ret.rmse = rmse;
  
  distributed_metrics::instance(__dc)->set_value("residual", rmse);

}



void init_self_pot(graphlab::distributed_fullsweep_sdm<gl_dtypes::graph> &sdm){
  //assert(BPTF);

  W0 = eye(D);
  W0T = eye(D);
  iWalpha = 1.0/Walpha;
  iW0 = inv(W0);
  iW0T = inv(W0T);
  nu0 = D;


  printf("nuAlpha=%g, Walpha=%g, mu=%g, muT=%g, nu=%g, "
         "beta=%g, W=%g, WT=%g BURN_IN=%d\n", nuAlpha, Walpha, mu0, 
         mu0T, nu0, beta0, W0(1,1), W0T(1,1), BURN_IN);

  if (tensor || BPTF){
    QQR A_V, A_U, A_T;
    A_U.QQ = eye(D);
    A_V.QQ = eye(D);
    A_T.QQ = eye(D);

    A_U.QR = zeros(D); 
    A_V.QR = zeros(D); 
    A_T.QR = zeros(D);


    sdm.atomic_set(A_U_OFFSET, A_U);
    sdm.atomic_set(A_V_OFFSET, A_V);
    sdm.atomic_set(A_T_OFFSET, A_T);
  }
 
  //test_randn(); 
  //test_wishrnd();
  //test_wishrnd2(); 
  //test_chi2rnd();
  //test_wishrnd3();
  //test_mvnrndex();
}

 
/**
 * pmf APPLICATION CLASS
 */
    
/** CONSTRUCTOR **/
void init_pmf() {
  eDT = itpp::eye(D)*pT;
  _ones = gl::ones(D);
  vones = itpp::ones(D);
}
    
void load_pmf_graph(const char* filename, graph_type * g, bool flag);  
void load_pmf_distgraph(const char* filename, graph_dtype * g, bool test, distributed_control& dc);
//void calc_T(int id,  gl_types::iscope &scope, gl_types::icallback &scheduler, gl_types::ishared_data* shared_data);    
double calc_obj(gl_dtypes::ishared_data &sdm);
void last_iter(gl_dtypes::ishared_data &sdm);


void sample_alpha(double res2, gl_dtypes::ishared_data &sdm){
<<<<<<< HEAD
  //double res;
  //if (!tensor)
  //  res = powf(sdm.get(RMSE).as<double>(),2) * L;

  bool debug = true;
  double res = powf(sdm.get(TIME_OFFSET).as<mult_vec>().rmse,2)*L;
  //assert(res > 0.1);

  printf("res vs. res2 %g %g\n", res, res2); 
  if (res < 0.2)
=======
  double res;
  if (!tensor)
    res = powf(sdm.get(RMSE).as<double>(),2) * L;
  else res = powf(sdm.get(TIME_OFFSET).as<mult_vec>().rmse,2)*L;
  //assert(res > 0.1);

  printf("res vs. res2 %g %g\n", res, res2); 
  if (res < 1000)
>>>>>>> c0ab26f2
    res = L * 3;

  // res = res2;
  assert(BPTF);
 
  std::cout << "sample alpha, nualpha = " << nuAlpha << std::endl;
 
 
  if (nuAlpha > 0){
    double nuAlpha_ =nuAlpha+ L;
    mat iWalpha_(1,1);
    iWalpha_.set(0,0, iWalpha + res);
    mat iiWalpha_ = zeros(1,1);
    iiWalpha_ = inv(iWalpha_);
    double alpha = wishrnd(iiWalpha_, nuAlpha_).get(0,0);
    assert(alpha != 0);

    if (debug)
      cout<<"Sampling from alpha" <<nuAlpha_<<" "<<iiWalpha_<<" "<<alpha<<endl;
    printf("sampled alpha is %g\n", alpha); 
    sdm.atomic_set(ALPHA_OFFSET, alpha);
  }
 

}


mat calc_MMT(int start_pos, int end_pos, vec &Umean){

  int batchSize = 1000;
  mat U = zeros(batchSize, D);
  mat MMT = zeros(D,D);
  int cnt = 0;
  timer t;

  for (int i=start_pos; i< end_pos; i++){
    if ((i-start_pos) % batchSize == 0){
      U.zeros();
      cnt = 1;
    }

    vertex_data * data= &g.vertex_data(i);
    vec* tmp = vec2vec(data->pvec, D);
    vec mean = *tmp;
    delete tmp;
    Umean += mean;
    //Q.set_col(k, ret);
    t.start(); 
    for (int s=0; s<D; s++)
      U(i%batchSize,s)=mean(s);
    if (debug && (i==start_pos || i == end_pos-1))
      std::cout<<" clmn "<<i<< " vec: " << mean <<std::endl;

    if ((cnt  == batchSize) || (cnt < batchSize && i == end_pos-1)){
      MMT = MMT+transpose(U)*U;
    }
    counter[8] += t.current_time();
    cnt++;
  }
  Umean /= (end_pos-start_pos);
  if (debug)
    cout<<"mean: "<<Umean<<endl;

  assert(MMT.rows() == D && MMT.cols() == D);
  assert(Umean.size() == D);
  return MMT;
}





mat calc_DT(gl_dtypes::ishared_data &sdm){

  assert(tensor);

  mat T = zeros(D, K);
  mult_vec tvec = sdm.get(TIME_OFFSET).as<mult_vec>();
  for (int i=0; i<K; i++){
    vec tmp = tvec.vals[i];
    T.set_col(i,tmp);
  }
  
  mat diff = zeros(D,K-1);
  for (int i=0; i<K-1; i++){
    diff.set_col(i , T.get_col(i) - T.get_col(i+1));
  }
  if (debug)
    cout<<"T:"<<T<<" diff: " << diff<<endl;
  
  return diff;

}

void sample_T(gl_dtypes::ishared_data& sdm){
  assert(BPTF);
  assert(tensor);

  double beta0_ = beta0 + 1;
  mult_vec tvec = sdm.get(TIME_OFFSET).as<mult_vec>();
  vec pvec = tvec.vals[0];
  vec mu0_ = (pvec + beta0*mu0T)/beta0_;
  double nu0_ = nu0 +K;
  //vec dMu = mu0 - Umean;
  if (debug){
    cout<<"beta0_ " << beta0_ << " beta0: " << beta0 << " nu0_ " << nu0_ << endl;
  } 

  mat dT = calc_DT(sdm);
  vec dTe = pvec - mu0T;
  mat iW0_ = iW0T + dT*transpose(dT) + (beta0/beta0_)*(itpp::outer_product(dTe,dTe));
  
  mat W0_;
  bool ret =inv(iW0_, W0_);
  assert(ret);
  mat tmp = W0_+transpose(W0_)*0.5;
  QQR A_T;
  A_T.QQ = wishrnd(tmp, nu0_);

  mat tmp2 ;
  ret = inv(beta0_*A_T.QQ, tmp2);
  assert(ret);
  A_T.QR = mvnrndex(mu0_, tmp2, D);
  if (debug)
    cout<<"Sampling from T: A_T" <<A_T.QQ<<" mu_V: "<<A_T.QR<<" W0_: "<<W0_<<" tmp: "<<tmp<<endl;
  
  sdm.atomic_set(A_T_OFFSET, A_T);
}


/*
  void T_update_function(gl_types::iscope &scope, gl_types::icallback &scheduler, gl_types::ishared_data* shared_data) {

  assert(tensor);

  int id = scope.vertex() - M-N;
  assert(id >=0 && id < K); 
  if (debug && (id == 0 || id == K-1)){
  printf("entering time node  %d \n", id);   
  } 
  if (K > 1)
  calc_T(id, scope, scheduler, shared_data); 
  }*/

double calc_rmse(graph_type * _g, bool test, double & res, gl_dtypes::ishared_data& sdm){

  if (test && Le == 0)
    return NAN;
   
  res = 0;
  double RMSE = 0;
  int e = 0;

  mult_vec tvec;
  if (tensor) 
    tvec = sdm.get(TIME_OFFSET).as<mult_vec>();

  for (int i=M; i< M+N; i++){ //TODO: optimize to start from N?
    vertex_data * data = &dg->vertex_data(i);
    foreach(edge_id_t iedgeid, _g->in_edge_ids(i)) {
         
      multiple_edges & edges = _g->edge_data(iedgeid);
      vertex_data * pdata = &dg->vertex_data(_g->source(iedgeid)); 
      for (int j=0; j< (int)edges.medges.size(); j++){       
 
        edge_data & edge = edges.medges[j];
        assert(edge.weight != 0);
        assert(edge.time < K);
        double sum = 0; 
        double add ;
        if (tensor) {
          double* tmp = vec2vec(&tvec.vals[(int)edge.time]);
          add = gl::rmse(data->pvec, pdata->pvec, tmp, D, edge.weight, sum);
          delete [] tmp;
        }
        else  {
          add = gl::rmse(data->pvec, pdata->pvec, NULL, D, edge.weight, sum);
        }
           
        assert(sum != 0);         
        //if (BPTF && iiter > BURN_IN)
        //   edge.avgprd += sum;

        if (debug && (i== M || i == M+N-1) && (e == 0 || e == (test?Le:L)))
          cout<<"RMSE:"<<i <<"u1"<< *vec2vec(data->pvec, D) << " v1 "<< *vec2vec(pdata->pvec, D)<<endl; 
        //assert(add<25 && add>= 0);
       
        //if (BPTF && iiter > BURN_IN){
        //  add = pow((edge.avgprd / (iiter - BURN_IN)) - edge.weight, 2);
        //}
         
        RMSE+= add;
        e++;
      }
    }
  }
  res = RMSE;
  assert(e == (test?Le:L));
  return sqrt(RMSE/(double)e);

}


void parse_edge(const edge_data& edge, const vertex_data & pdata, mat & Q, vec & vals, int i, const mult_vec & tvec){
        
  double buf[D];  
  double * pbuf = buf; 

  assert(edge.weight != 0);

  if (tensor){
    dot2(const_cast<double*>(pdata.pvec),  tvec.vals[(int)edge.time], buf, D);  
  }
  else {
    pbuf = const_cast<double*>(pdata.pvec);
  }
 
  for (int j=0; j<D; j++){
    Q.set(j,i, pbuf[j]); 
  }
  vals[i] = edge.weight;
}
 
void agg_QQ(const edge_data& edge, const vertex_data & pdata, const vertex_data & other, mat & QQ, vec & QR, int i){
        

  assert(tensor);
  assert(edge.weight != 0);

  vec tt = dot(pdata.pvec, other.pvec, D);  
  QQ += outer_product(tt,tt); 
  QR += tt*edge.weight;
  assert(QQ.rows() == D && QQ.cols() == D && QR.size() == D);
}
void agg_MM(const vertex_data & pdata, mat & QQ, vec & QR){
        

  assert(BPTF);
  vec* tmp = vec2vec((double*)pdata.pvec, D);
  vec tt = *tmp;
  delete tmp;
  QQ += outer_product(tt,tt); 
  QR += tt;
        
  assert(QQ.rows() == D && QQ.cols() == D && QR.size() == D);
}
 
int count_edges(graphlab::edge_list es){
  int cnt = 0; 
  for (int j=0; j< (int)es.size(); j++){
    cnt += dg->edge_data(es[j]).medges.size();
  }
  return cnt;
}


/***
 * UPDATE FUNCTION
 */
void pmf_update_function(gl_dtypes::iscope &scope, 
                         gl_dtypes::icallback &scheduler,
                         gl_dtypes::ishared_data* sdm) {
    

  bool debug = false;
  /* GET current vertex data */

  vertex_data& vdata = scope.vertex_data();
 
  
  /* CALCULATE new value */
  if (debug&& (scope.vertex() == 0 || (int)scope.vertex() == M-1 || (int)scope.vertex() == M || (int)scope.vertex() == M+N-1)){
    printf("entering %s node  %u \n", (((int)scope.vertex() < M) ? "movie":"user"), (int)scope.vertex());   
    debug_print_vec((((int)scope.vertex() < M) ? "V " : "U") , vdata.pvec, D);
  }

  ASSERT_LE(scope.vertex(), M+N);

  vdata.rmse = 0;

 
  //int i=0; 
  // update neighbors 
  edge_list outs = scope.out_edge_ids();
  edge_list ins = scope.in_edge_ids();
  int numedges = vdata.num_edges;

  if (numedges == 0){
    return;
  }

  //assert(outs.size() == 0 || ins.size() == 0);   
  assert(numedges > 0);

  timer t;
  t.start(); 
  mat Q(D,numedges);
  vec vals(numedges);
  counter[0] += t.current_time();
  mult_vec tvec;
  if (tensor)
    tvec = sdm->get(TIME_OFFSET).as<mult_vec>();

  int i=0;

  if ((int)scope.vertex() < M){
    
    //MOVIE NODES
    foreach(graphlab::edge_id_t oedgeid, outs) {

      const multiple_edges &medges =scope.const_edge_data(oedgeid);
      const vertex_data & pdata = scope.const_neighbor_vertex_data(scope.target(oedgeid)); 
     
      for (int j=0; j< (int)medges.medges.size(); j++){
        const edge_data& edge = medges.medges[j];
        parse_edge(edge, pdata, Q, vals, i, tvec); 
     
        if (debug && ((int)scope.vertex() == 0 || (int)scope.vertex() == M-1) && (i==0 || i == numedges-1))
          std::cout<<"set col: "<<i<<" " <<Q.get_col(i)<<" " <<std::endl;
        i++;
        //if (tensor) 
        //  scheduler.add_task(gl_types::update_task(edge.time+M+N,
        //                         T_update_function),1);
      }   
           
      // scheduler.add_task(gl_types::update_task(scope.target(oedgeid),
      //                             pmf_update_function),1);
         
            
    }
  }

  else {


    //USER NODES
    foreach(edge_id_t iedgeid, ins) {

      const vertex_data&  pdata = scope.const_neighbor_vertex_data(scope.source(iedgeid)); 
      multiple_edges & medges =scope.edge_data(iedgeid);
      for (int j=0; j< (int)medges.medges.size(); j++){
        edge_data& edge = medges.medges[j];
        parse_edge(edge, pdata, Q, vals, i, tvec); 
     
        if (debug && ((int)scope.vertex() == M || (int)scope.vertex() == M+N-1) && (i==0 || i == numedges-1))
          std::cout<<"set col: "<<i<<" " <<Q.get_col(i)<<" " <<std::endl;

        i++;
        //if (tensor) scheduler.add_task(gl_types::update_task(edge.time+M+N,
        //                         T_update_function),1);
        double sum;     
        double trmse;
              
        if (tensor) {
          double *tmp = vec2vec(&tvec.vals[(int)edge.time]);
          trmse = gl::rmse(vdata.pvec, const_cast<double*>(pdata.pvec), tmp, D, edge.weight, sum);
          delete [] tmp;
        }
        else {
          trmse = gl::rmse(vdata.pvec, const_cast<double*>(pdata.pvec), NULL, D, edge.weight, sum);
        }
              
        assert(sum != 0);
        if (BPTF && iiter > BURN_IN){
          edge.avgprd += sum;       
          trmse = pow((edge.avgprd / (iiter - BURN_IN)) - edge.weight, 2);
        }
        vdata.rmse += trmse; 
 
     
      }
      
      //scheduler.add_task(gl_types::update_task(scope.target(iedgeid),
      //                           pmf_update_function),1);
      //vertex_data->rmse += gl::rmse(vertex_data->pvec, pdata->pvec, D, edge->weight);
    }

  }
  assert(i == numedges);
     

  vec result;
      
  if (!BPTF){
    t.start();
    bool ret = itpp::ls_solve(Q*itpp::transpose(Q)+eDT, Q*vals, result);
    if (debug && scope.vertex() == 0)
      cout<<"Q:"<<Q<<endl;
    //assert(result.size() == D);     
    assert(ret);
    counter[3] += t.current_time();
  }
  else {

    QQR A = sdm->get((int)scope.vertex() < M ? A_U_OFFSET: A_V_OFFSET).as<QQR>();
    assert(Q.rows() == D && sumsum(A.QQ) > 0);
    t.start();
    mat iAi_;
    double alpha = sdm->get(ALPHA_OFFSET).as<double>();
    counter[16]+= t.current_time();

    assert(alpha > 0.00001 && alpha < 10000);
    bool ret =inv(A.QQ + alpha *  Q*itpp::transpose(Q), iAi_);
    counter[10]+= t.current_time();
    assert(ret);
    t.start();
    vec mui_ =  iAi_*(A.QQ*A.QR + alpha * Q * vals);
    counter[11]+= t.current_time();
       
    t.start();
    result = mvnrndex(mui_, iAi_, D); 
    assert(result.size() == D);
    counter[9] += t.current_time();
  }

  if (debug && ((int)scope.vertex() < 2 || (int)scope.vertex() == M-1 || (int)scope.vertex() == M || (int)scope.vertex() == M+N-1)){
    std::cout <<(BPTF?"BPTF":"ALS")<<" Q: " << Q << " result: " << result << " edges: " << i << std::endl;
  }
      
  for (i=0; i<D; i++){
    vdata.pvec[i] =result[i];
    //if (record_history) 
    //   vertex_data->agg[i] = 0.8*vertex_data->agg[i] + 0.2*result[i];
  }

  if (scope.vertex() == 1)
    last_iter(*sdm);
  vdata.rounds++;
    
  if (sdm->get_constant(IS_ROUND_ROBIN_CONSTANT).as<bool>() == false) {
    if (vdata.rounds < (int) sdm->get_constant(MAX_ITERATIONS_CONSTANT).as<size_t>()) {
      gl_dtypes::update_task task(scope.vertex(), pmf_update_function);      
      scheduler.add_task(task, 100.0);
    }
  }
}

void last_iter(gl_dtypes::ishared_data &sdm){

  if (!tensor)
    sdm.trigger_sync(RMSE);
  if (tensor)
    sdm.trigger_sync(TIME_OFFSET);
  if (BPTF){
    sdm.trigger_sync(A_U_OFFSET);
    sdm.trigger_sync(A_V_OFFSET);
  }

  double res;
  double rmse = NAN;
  //double rmse = calc_rmse(&g, false, res, false);
  //rmse=0;
  //printf("%g) Iter %s %d  Obj=%g, TRAIN RMSE=%0.4f TEST RMSE=%0.4f.\n", gt.current_time(), BPTF?"BPTF":"ALS", iiter,calc_obj(sdm),  rmse, calc_rmse(&g1, true, res2, true, sdm));
  printf("%g) Iter %s %d  Obj=%g, TRAIN RMSE=%0.4f.\n", gt.current_time(), BPTF?"BPTF":"ALS", iiter,calc_obj(sdm),  rmse);
  iiter++;
  if (iiter == BURN_IN && BPTF){
    printf("Finished burn-in period. starting to aggregate samples\n");
  }
         
  if (BPTF){
    sample_alpha(res, sdm);
    //sample_U();
    //sample_V();
    if (tensor) 
      sample_T(sdm);
  }
}



double calc_obj(gl_dtypes::ishared_data &sdm){
   
  double res;  
  if (!tensor)
    res = powf(sdm.get(RMSE).as<double>(),2) * L;
  else res = powf(sdm.get(TIME_OFFSET).as<mult_vec>().rmse,2)*L;

  double sumU = 0, sumV = 0, sumT = 0;
  timer t;
  t.start(); 
  /*
    for (int i=0; i< M; i++){
    vertex_data * data = &g.vertex_data(i);
    sumU += gl::square_sum(data->pvec, D);
    } 

    for (int i=M; i< M+N; i++){
    vertex_data * data = &g.vertex_data(i);
    sumV += gl::square_sum(data->pvec, D);
    } */

  mat T;
  if (tensor){
    T = zeros(D,K);
    const mult_vec  tval = sdm.get(TIME_OFFSET).as<mult_vec>();
    for (int i=0; i<K; i++){
      sumT += pow(norm(tval.vals[i] - vones, 2),2);
      T.set_col(i, tval.vals[i]);
    }
    sumT *= pT;
  }
  counter[7]+= t.current_time();
  
  double obj = (res + pU*sumU + pV*sumV + sumT + (tensor?trace(T*dp*T.transpose()):0)) / 2.0;
  return obj;
}




gl_dtypes::iengine* tengine = NULL;
void barrier_fn(){ 
  std::cout << "Sync Barrier." << std::endl;
  // assert(false);
  /* ((graphlab::pushy_distributed_engine<gl_dtypes::graph,
     graphlab::distributed_scheduler_wrapper<gl_dtypes::graph, 
     graphlab::distributed_round_robin_scheduler<gl_dtypes::graph> >,
     general_scope_factory<gl_dtypes::graph> > *)(tengine))->sync_barrier();
  */
}


 
/** 
 * ==== SETUP AND START
 */
void start(int argc, char ** argv, distributed_control & dc) {
  ::command_line_options o;
  parse_command_line(argc, argv, o);
  __dc = &dc;
  myprocid = dc.procid();
  
 // IMPORTANT: all nodes need to seed random number generator similarly
  graphlab::random::seed(1);
 
  if (o.prepart) { 
    ASSERT_EQ(dc.numprocs(), 1);
    printf("loading data file %s\n", infile.c_str());
    load_pmf_graph(infile.c_str(), &g, false);

    printf("loading data file %s\n", (infile+"e").c_str());
    load_pmf_graph((infile+"e").c_str(),&g1, true);

    distributed_graph<vertex_data,multiple_edges>::partition_graph_tofile(g, o.ncpus, 
                                                                          graphlab::partition_method::PARTITION_RANDOM, infile);
    exit(0);
  }

  if (dc.procid() == 0){
    printf("loading test data file by node 0: %s\n", (infile+"e").c_str());
    load_pmf_graph((infile+"e").c_str(),&g1, true);
  }


  
  if (infile.find("netflix-r") != string::npos){
    M=480189; N=17770; K=27; L=99072112; Le=1408395;
  } else if (infile.find("netflix") != string::npos) {
    M=95526; N=3561; K=27; L=3298163; Le = 545177;
  }
  
  
  dg = new graph_dtype(dc);
  dg->set_constant_edges(true);

  load_pmf_distgraph(infile.c_str(), dg, false, dc);

  //dg.load(infile, dc);
  
  assert(dg->num_vertices() == (unsigned int) M+N);

  std::cout << M + N << " " << dg->num_vertices() << std::endl;

  dc.barrier();
  //g.distribute(dc);

  graphlab::distributed_fullsweep_sdm<gl_dtypes::graph> sdm(dc, o.ncpus, *dg);

  
  if (o.scheduler == "round_robin") {
    graphlab::pushy_distributed_engine<gl_dtypes::graph,
      graphlab::distributed_scheduler_wrapper<gl_dtypes::graph, 
      graphlab::distributed_round_robin_scheduler<gl_dtypes::graph> >,
      general_scope_factory<gl_dtypes::graph> > *d_engine = new  
      graphlab::pushy_distributed_engine<gl_dtypes::graph,
    graphlab::distributed_scheduler_wrapper<gl_dtypes::graph, 
    graphlab::distributed_round_robin_scheduler<gl_dtypes::graph> >,
    general_scope_factory<gl_dtypes::graph> >(dc, *dg, o.ncpus);
    // d_engine->set_caching(true);
    //d_engine->set_vertex_scope_pushed_updates(true);
    d_engine->set_default_scope(scope_range::EDGE_CONSISTENCY);
    // d_engine->set_max_backlog(1000);
    
    
    d_engine->set_shared_data_manager(&sdm);  
    tengine = d_engine;
  }
  else {
    assert(false);
  }
  //engine=tengine;
  if(tengine == NULL) {
    std::cout << "Unable to construct engine!" << std::endl;
    assert(false);
  }


  dc.barrier();
    

  //sdm.sync(PRIMAL_LOSS);   
  // compute QQ 
  // if (!tensor){ 

  //}
  if (tensor){ 
     
    mult_QQR mult;
    for (int i=0; i<K; i++)
      mult.vals.push_back(QQR());
    mult_vec  multret;
    for (int i=0; i<K; i++)
      multret.vals.push_back(ones(D)*0.1);
    //for (int i=0; i<K; i++){

    sdm.set_fullsweep_sync(TIME_OFFSET, sync_QQR, apply_QQR,merge_mult, mult, 100000000, 
                           scope_range::READ_CONSISTENCY,M, M+N);
    sdm.atomic_set(TIME_OFFSET, multret);
  }
  if (BPTF){
    sdm.set_fullsweep_sync(A_U_OFFSET, sync_MMT, apply_MMT_U,merge_QQR, QQR(), 400000000,
                           scope_range::VERTEX_READ_CONSISTENCY, 0, M);
    sdm.set_fullsweep_sync(A_V_OFFSET, sync_MMT, apply_MMT_V,merge_QQR, QQR(), 40000000,
                           scope_range::VERTEX_READ_CONSISTENCY, M, M+N);
  }

 
  if (tensor) 
    dp = GenDiffMat(K)*pT ;
 
  if (debug)
    std::cout<<dp<<std::endl;

  /**** CREATE INITIAL TASKS ******/
  
  /*std::vector<vertex_id_t> um;
    std::vector<vertex_id_t> tv;

    
    for (int i=0; i< M+N; i++)
    um.push_back(i);*/
  
  printf(" === %d: num of vertices: %d ====\n", 
         myprocid, int(dg->my_vertices().size()));
  
  // Check max and sum of edges
  size_t sumedges = 0, maxedges = 0;
  foreach(vertex_id_t v, dg->my_vertices()) {
    size_t n = dg->in_edge_ids(v).size() + dg->out_edge_ids(v).size();
    sumedges += n;
    maxedges = std::max(n, maxedges);
  }
  
  
  std::cout << myprocid << ": sum edges: " << sumedges << " max edges: " << maxedges << std::endl;
  
  
  //   tengine->get_scheduler().add_tasks(um, pmf_update_function, 1);
  if (o.scheduler == "round_robin") {
    vertex_id_t zero = 0;
    vertex_id_t Mv = M;

    tengine->get_scheduler().add_task_to_all(pmf_update_function, 1.0);

    tengine->get_scheduler().set_option(scheduler_options::MAX_ITERATIONS, (void*)NUM_ITERATIONS_TO_RUN);
    tengine->get_scheduler().set_option(scheduler_options::DISTRIBUTED_CONTROL, (void*)(&dc));
    tengine->get_scheduler().set_option(scheduler_options::BARRIER, &zero);
    tengine->get_scheduler().set_option(scheduler_options::BARRIER, &Mv);

    sdm.set_constant(IS_ROUND_ROBIN_CONSTANT, bool(true));
  }
  
  
 
  if (dc.procid() == 0){
    /* if (tensor){
       for (int i=M+N; i< M+N+K; i++)
       tv.push_back(i);
       engine->get_scheduler().add_tasks(tv, T_update_function, 1);
       }*/

    printf("%s for %s (%d, %d, %d):%d.  D=%d\n", BPTF?"BPTF":"PTF_ALS", tensor?"tensor":"matrix", M, N, K, L, D);
  
    if (!BPTF) {
      printf("pU=%g, pV=%g, pT=%g, muT=%g, D=%d\n", pU, pV, pT, muT,D);  
    }
  }


  dc.barrier();

  //if (BPTF)
  init_self_pot(sdm); //init anyway
  init_pmf();

  // double res, res2;
  //double rmse =  calc_rmse(&g, false, res, false);
  //printf("complete. Obj=%g, TEST RMSE=%0.4f.\n", calc_obj(sdm), calc_rmse(&g1, true, res2, false, sdm));
  printf("complete. Obj=%g\n", calc_obj(sdm));

  printf("BPTF: %d procid %d \n", (int) BPTF, (int) dc.procid());


  // Have to declare this from all procs
  distributed_metrics::instance(&dc)->set_value("residual", 0.0);
  //distributed_metrics::instance(&dc)->set_value("custom_output_1", 0.0);

  if (dc.procid() == 0) {
    if (BPTF){
      sample_alpha(1*L, sdm);
      //sdm.sync( dg,A_U_OFFSET);
      //sdm.sync( dg,A_V_OFFSET);
      if (tensor) 
        sample_T(sdm);
    }
  }
  
  dc.barrier();
 

  if (BPTF){
    sdm.sync_from_local(A_U_OFFSET);
    sdm.sync_from_local(A_V_OFFSET);
  }
  if (!tensor) sdm.sync_from_local(RMSE);
  dc.barrier();
  /// Timing
  gt.start();



  /**** START GRAPHLAB *****/
  tengine->start();
  dc.barrier();
  if (dc.procid() == 0){
    double runtime = gt.current_time();
    double res2;
    double test_rmse = calc_rmse(&g1, true, res2, sdm);
    printf("Final result. Obj=%g, TEST RMSE= %0.4f.\n", calc_obj(sdm),  test_rmse);
    //distributed_metrics::instance(&dc)->set_value("custom_output_1", test_rmse);
    FILE * statsfile = fopen(".runstats.R", "a");
    fprintf(statsfile,"custom_output_1=%lf\n", test_rmse);
    
    /*
      printf("Final result. Obj=%g, TEST RMSE= %0.4f.\n", calc_obj(sdm),  calc_rmse(&g1, true, res2, sdm));
      sdm.sync(RMSE);
      if (!tensor)
      printf("SDM rmse is: %g\n", sqrt(sdm.get(RMSE).as<double>() / L));
      else  printf("SDM rmse is: %g\n", sqrt(sdm.get(TIME_OFFSET).as<mult_vec>().rmse / L));
    */
    /**** POST-PROCESSING *****/
    printf("Finished in %lf \n", runtime);
      
  
  } 
  dc.barrier();
  
  //timing counters
  for (int i=0; i<20; i++){
    printf("Counters are: %d/%d) %g\n", myprocid, i, counter[i]); 
    // char  ss_[255];
    // sprintf(ss_, "counter_%d", i);
    // std::string ss(ss_);
    // distributed_metrics::instance(&dc)->set_value(ss, counter[i]);

  }


}

template<typename edgedata>
int read_mult_edges(FILE * f, int nodes, graph_type * g, bool symmetry = false){
     

  //typedef typename graph::edge_data_type edge_data;
  bool * flags = NULL;
  if (options == BPTF_TENSOR_MULT || options == ALS_TENSOR_MULT){
    flags = new bool[nodes];
    memset(flags, 0, sizeof(bool)*nodes);
  }
 
  unsigned int e;
  int rc = fread(&e,1,4,f);
  assert(rc == 4);
  printf("Creating %d edges...\n", e);
  assert(e>0);
  int total = 0;
  edgedata* ed = new edgedata[200000];
  int edgecount_in_file = e;
  while(true){
    //memset(ed, 0, 200000*sizeof(edata3));
    rc = (int)fread(ed, sizeof(edgedata), _min(200000, edgecount_in_file - total), f);
    total += rc;

    for (int i=0; i<rc; i++){
      multiple_edges edges;
      edge_data edge;
      assert(ed[i].weight != 0); // && ed[i].weight <= 5);
      assert((int)ed[i].from >= 1 && (int)ed[i].from <= nodes);
      assert((int)ed[i].to >= 1 && (int)ed[i].to <= nodes);
      assert((int)ed[i].to != (int)ed[i].from);
      edge.weight = (double)ed[i].weight;
      edge.time = (double)ed[i].time - 1;
 
      std::pair<bool, edge_id_t> ret;
      if (options != BPTF_TENSOR_MULT && options != ALS_TENSOR_MULT){//no support for specific edge returning on different times
        ret.first = false;
      }
      else if (flags[(int)ed[i].from-1] == true && flags[(int)ed[i].to-1] == true){
        ret = g->find((int)ed[i].from-1, (int)ed[i].to-1);
      }
      else ret.first = false;

      if (ret.first == false){
        edges.medges.push_back(edge); 
        g->add_edge((int)ed[i].from-1, (int)ed[i].to-1, edges); // Matlab export has ids starting from 1, ours start from 0
        if (options == BPTF_TENSOR_MULT || options == ALS_TENSOR_MULT){
          flags[(int)ed[i].from-1] = true;
          flags[(int)ed[i].to-1] = true;
        }
      }
      else {
        g->edge_data(ret.second).medges.push_back(edge);
      }
    } 
    printf(".");
    fflush(0);
    if (rc == 0 || total >= edgecount_in_file)
      break;
  }
  assert(total == (int)e);
  delete [] ed; ed = NULL;
  if (flags != NULL)
    delete[] flags;
  return e;
}



void load_pmf_graph(const char* filename, graph_type * g, bool test) {

  printf("Loading %s %s\n", filename, test?"test":"train");
  FILE * f = fopen(filename, "r");
  if (test && f == NULL){
    printf("skipping test data\n");
    return;
  }

  assert(f!= NULL);

  fread(&M,1,4,f);//movies
  fread(&N,1,4,f);//users/
  fread(&K,1,4,f);//time
  assert(K>=1);
  assert(M>=1 && N>=1); 

  vertex_data vdata;
  gl::ones(vdata.pvec, D, 0.1);

  for (int i=0; i<M; i++){
    //gl::rand(vdata.pvec, D);%TODO
    // g->add_vertex(vdata);
    g->add_vertex(vdata);
    if (debug && (i<= 5 || i == M-1))
      debug_print_vec("U: ", vdata.pvec, D);
  }
   
  for (int i=0; i<N; i++){
    //gl::rand(vdata.pvec, D);
    g->add_vertex(vdata);
    if (debug && (i<=5 || i==N-1))
      debug_print_vec("V: ", vdata.pvec, D);
  }
 
  /* 
     if (!test && tensor){
     //init times
     times = new vertex_data[K];
     vec tones = itpp::ones(D)*(K==1?1:0.1);
     for (int i=0; i<K; i++){
     vec2vec(times[i].pvec ,tones, D);
     g->add_vertex(times[i]);
     if (debug && (i <= 5 || i == K-1))
     debug_print_vec("T: ", times[i].pvec, D);
     }
     }
  */
  int val = read_mult_edges<edata2>(f, M+N, g);
  if (!test)
    L = val;
  else Le = val;

  if (!test && tensor && K>1) 
    edges = new std::vector<edge_id_t>[K]();

  bool normalize = false;
  double normconst = 1;
  if (!strcmp(filename, "netflow") || !strcmp(filename, "netflowe")){
    normconst = 138088872;
    normalize = true;
  }
        

  //verify edges
  for (int i=M; i < M+N; i++){
    foreach(graphlab::edge_id_t eid, g->in_edge_ids(i)){          
      multiple_edges * tedges= &g->edge_data(eid);
      int from = g->source(eid);
      int to = g->target(eid);
      assert(from < M);
      assert(to >= M && to < M+N);

      for (int j=0; j< (int)tedges->medges.size(); j++){
        edge_data * data= &tedges->medges[j];
        assert(data->weight != 0);  
        if (normalize)
          data->weight /= normconst;    
        //assert(data->weight == 1 || data->weight == 2 || data->weight == 3 || data->weight ==4 || data->weight == 5);
        assert(data->time < K);
  
        if (K > 1 && !test && tensor)
          edges[(int)data->time].push_back(eid);
      }
    }
  }
     
  if (!test){
    for (int i=0; i<M+N; i++){
      vertex_data &vdata = g->vertex_data(i);
      if (i < M)
        vdata.num_edges = count_edges(g->out_edge_ids(i));
      else
        vdata.num_edges = count_edges(g->in_edge_ids(i));
    }
  }
   
  if (!test && tensor && K>1){
    int cnt = 0;
    for (int i=0; i<K; i++){
      cnt+= edges[i].size();
    }
    assert(cnt == L);
  }
  fclose(f);
}

//
// DISTRIBUTED GRAPH LOAD
//

template<typename edgedata>
int read_mult_edges_dist(FILE * f, int nodes, graph_dtype * g, bool symmetry = false){
     

  //typedef typename graph::edge_data_type edge_data;
  bool * flags = NULL;
  if (options == BPTF_TENSOR_MULT || options == ALS_TENSOR_MULT){
    flags = new bool[nodes];
    memset(flags, 0, sizeof(bool)*nodes);
  }
 
  unsigned int e;
  int rc = fread(&e,1,4,f);
  assert(rc == 4);
  printf("Creating %d edges...\n", e);
  assert(e>0);
  int total = 0;
  edgedata* ed = new edgedata[200000];
  int edgecount_in_file = e;
  while(true){
    //memset(ed, 0, 200000*sizeof(edata3));
    rc = (int)fread(ed, sizeof(edgedata), _min(200000, edgecount_in_file - total), f);
    total += rc;

    for (int i=0; i<rc; i++){
      multiple_edges edges;
      edge_data edge;
      
          
          assert(ed[i].weight != 0); // && ed[i].weight <= 5);
          assert((int)ed[i].from >= 1 && (int)ed[i].from <= nodes);
          assert((int)ed[i].to >= 1 && (int)ed[i].to <= nodes);
          assert((int)ed[i].to != (int)ed[i].from);
          edge.weight = (double)ed[i].weight;
          edge.time = (double)ed[i].time - 1;
     
          std::pair<bool, edge_id_t> ret;
          if (options != BPTF_TENSOR_MULT && options != ALS_TENSOR_MULT){//no support for specific edge returning on different times
            ret.first = false;
          }
          else if (flags[(int)ed[i].from-1] == true && flags[(int)ed[i].to-1] == true){
            ret = g->find((int)ed[i].from-1, (int)ed[i].to-1);
          }
          else ret.first = false;
    
          if (ret.first == false){
            edges.medges.push_back(edge); 
            g->add_edge((int)ed[i].from-1, (int)ed[i].to-1, edges); // Matlab export has ids starting from 1, ours start from 0
            if (options == BPTF_TENSOR_MULT || options == ALS_TENSOR_MULT){
              flags[(int)ed[i].from-1] = true;
              flags[(int)ed[i].to-1] = true;
            }
          }
          else {
             if (g->owner(ed[i].from-1) == myprocid ||g->owner(ed[i].to-1) == myprocid ) {
                g->edge_data(ret.second).medges.push_back(edge);
            }
          }
      
    } 
    printf(".");
    fflush(0);
    if (rc == 0 || total >= edgecount_in_file)
      break;
  }
  assert(total == (int)e);
  delete [] ed; ed = NULL;
  if (flags != NULL)
    delete[] flags;
  return e;
}




void load_pmf_distgraph(const char* filename, graph_dtype * g, bool test, distributed_control& dc) {
  int myprocid = dc.procid();
  int numprocs = dc.numprocs();
  
  printf("DISTRIBUTED (%d/%d) Loading %s %s\n", myprocid, numprocs, filename, test?"test":"train");
  FILE * f = fopen(filename, "r");
  if (test && f == NULL){
    printf("skipping test data\n");
    return;
  }

  assert(f!= NULL);

  fread(&M,1,4,f);//movies
  fread(&N,1,4,f);//users/
  fread(&K,1,4,f);//time
  assert(K>=1);
  assert(M>=1 && N>=1); 

  tensor = (K>1);

  vertex_data vdata;
  gl::ones(vdata.pvec, D, 0.1);

  for (int i=0; i<M; i++){
    //gl::rand(vdata.pvec, D);%TODO
    // g->add_vertex(vdata);
    g->add_vertex(graphlab::random::rand_int(numprocs-1), vdata);
    if (debug && (i<= 5 || i == M-1))
      debug_print_vec("U: ", vdata.pvec, D);
  }
   
  for (int i=0; i<N; i++){
    //gl::rand(vdata.pvec, D);
    g->add_vertex(graphlab::random::rand_int(numprocs-1), vdata);
    if (debug && (i<=5 || i==N-1))
      debug_print_vec("V: ", vdata.pvec, D);
  }
  
  int val = read_mult_edges_dist<edata2>(f, M+N, g);
  if (!test)
    L = val;
  else Le = val;

  if (!test && tensor && K>1) 
    edges = new std::vector<edge_id_t>[K]();

  // finalize
  g->finalize_dist(true);

  bool normalize = false;
  double normconst = 1;
  if (!strcmp(filename, "netflow") || !strcmp(filename, "netflowe")){
    normconst = 138088872;
    normalize = true;
  }
        

  //verify edges
  for (int i=M; i < M+N; i++){
    if (g->owner(i) == myprocid) {
        foreach(graphlab::edge_id_t eid, g->in_edge_ids(i)){          
          multiple_edges * tedges= &g->edge_data(eid);
          int from = g->source(eid);
          int to = g->target(eid);
          assert(from < M);
          assert(to >= M && to < M+N);
    
          for (int j=0; j< (int)tedges->medges.size(); j++){
            edge_data * data= &tedges->medges[j];
            assert(data->weight != 0);  
            if (normalize)
              data->weight /= normconst;    
            //assert(data->weight == 1 || data->weight == 2 || data->weight == 3 || data->weight ==4 || data->weight == 5);
            assert(data->time < K);
      
            if (K > 1 && !test && tensor)
              edges[(int)data->time].push_back(eid);
          }
         }
    }
  }
     
  if (!test){
    for (int i=0; i<M+N; i++){
      if (g->owner(i) == myprocid) {
          vertex_data &vdata = g->vertex_data(i);
          if (i < M)
            vdata.num_edges = count_edges(g->out_edge_ids(i));
          else
            vdata.num_edges = count_edges(g->in_edge_ids(i));
           
           g->update_vertex(i);
     
     }
    }
  }
  /*
  if (!test && tensor && K>1){
    int cnt = 0;
    for (int i=0; i<K; i++){
      cnt+= edges[i].size();
    }
    assert(cnt == L);
  } */
  fclose(f);
}



 
int main(int argc,  char *argv[]) {

  global_logger().set_log_level(LOG_INFO);
  global_logger().set_log_to_console(true);

  graphlab::distributed_control dc(&argc, &argv);
  dc.init_message_processing(4);
  dc.barrier();
 

  double weight = -1;

  infile = argv[1];

  if (infile == "" || argc <= 3) {
    std::cout << "PMF <intput file> <weight> <options>\n";
    return EXIT_FAILURE;
  }
  
  weight = atof(argv[2]);
   
  assert(weight>0);
  printf("setting regularization %e\n", weight);
  pV = pU = weight;  
  assert(pV > 0);

  options = atoi(argv[3]);
  printf("setting run mode %d\n", options);
  switch(options){
  case ALS_MATRIX:
    tensor = false; BPTF = false;
    break;
  case BPTF_TENSOR:
    tensor = true; BPTF = true;
    break;
  case BPTF_MATRIX:
    tensor = false; BPTF = true;
    break;
  case BPTF_TENSOR_MULT:
    tensor = true; BPTF = true;
    break;
  case ALS_TENSOR_MULT:
    tensor = true; BPTF = false;
    break;
  default:
    assert(0);
  }

  logger(LOG_INFO,(BPTF?"BPTF starting\n": "PMF starting\n"));
  dc.barrier();
  start(argc, argv,dc);
   
}



#include <graphlab/macros_undef.hpp><|MERGE_RESOLUTION|>--- conflicted
+++ resolved
@@ -732,7 +732,7 @@
 
 
 void sample_alpha(double res2, gl_dtypes::ishared_data &sdm){
-<<<<<<< HEAD
+
   //double res;
   //if (!tensor)
   //  res = powf(sdm.get(RMSE).as<double>(),2) * L;
@@ -742,17 +742,8 @@
   //assert(res > 0.1);
 
   printf("res vs. res2 %g %g\n", res, res2); 
+
   if (res < 0.2)
-=======
-  double res;
-  if (!tensor)
-    res = powf(sdm.get(RMSE).as<double>(),2) * L;
-  else res = powf(sdm.get(TIME_OFFSET).as<mult_vec>().rmse,2)*L;
-  //assert(res > 0.1);
-
-  printf("res vs. res2 %g %g\n", res, res2); 
-  if (res < 1000)
->>>>>>> c0ab26f2
     res = L * 3;
 
   // res = res2;
@@ -846,7 +837,7 @@
   return diff;
 
 }
-
+ 
 void sample_T(gl_dtypes::ishared_data& sdm){
   assert(BPTF);
   assert(tensor);
